--- conflicted
+++ resolved
@@ -632,13 +632,13 @@
 
     if (depth <= 0) { return quiescence(board, alpha, beta, ply, thread_data); }
 
-<<<<<<< HEAD
+ codex/update-search-for-tbconfig-and-probes
     if (auto tb = probe_syzygy(board, depth, false)) return *tb;
-=======
+
     if (use_syzygy_ && depth <= syzygy_probe_depth_) {
         if (auto tb = probe_syzygy(board)) return *tb;
     }
->>>>>>> 05d8e1c1
+ main
 
     int static_eval = evaluate(board);
 
@@ -1061,7 +1061,7 @@
     return eval::evaluate(board);
 }
 
-<<<<<<< HEAD
+ codex/update-search-for-tbconfig-and-probes
 std::optional<int> Search::probe_syzygy(const Board& board, int depth,
                                         bool root_probe) const {
     if (!syzygy_config_.enabled || syzygy_config_.path.empty()) {
@@ -1069,7 +1069,7 @@
     }
     if (depth < syzygy_config_.probe_depth) {
         return std::nullopt;
-=======
+
 std::optional<int> Search::probe_syzygy(const Board& board) const {
     if (!use_syzygy_ || syzygy_probe_limit_ == 0) return std::nullopt;
 
@@ -1092,7 +1092,7 @@
         return syzygy_50_move_rule_ ? 0 : (kMateValue - 1);
     case syzygy::WdlOutcome::BlessedLoss:
         return syzygy_50_move_rule_ ? 0 : (-kMateValue + 1);
->>>>>>> 05d8e1c1
+main
     }
     if (syzygy_config_.probe_limit >= 0 &&
         syzygy::TB::pieceCount(board) > syzygy_config_.probe_limit) {
