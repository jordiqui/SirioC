#include "engine/search/search.hpp"
#include "engine/search/see.hpp"

#include "engine/core/board.hpp"
#include "engine/eval/eval.hpp"
#include "engine/eval/nnue/evaluator.hpp"
#include "engine/syzygy/syzygy.hpp"
#include "tbprobe.h"
#include "engine/util/time.hpp"
#include "nodes.h"

#include <algorithm>
#include <array>
#include <chrono>
#include <bit>
#include <cctype>
#include <cmath>
#include <cstdlib>
#include <iostream>
#include <limits>
#include <mutex>
#include <sstream>
#include <thread>
#include <atomic>
#include <vector>
#include <optional>
#include <utility>

namespace engine {
namespace {

constexpr int kInfiniteScore = 32000;
constexpr int kMateValue = 30000;
constexpr int kMateThreshold = 29000;
constexpr int kMaxPly = 128;

enum BoundFlag : int { TT_EXACT = 0, TT_LOWER = 1, TT_UPPER = 2 };

int piece_value(char piece) {
    switch (std::tolower(static_cast<unsigned char>(piece))) {
    case 'p': return 100;
    case 'n': return 320;
    case 'b': return 330;
    case 'r': return 500;
    case 'q': return 900;
    default: return 0;
    }
}

constexpr uint64_t bit(int sq) { return 1ULL << sq; }

constexpr std::array<std::pair<int, int>, 4> kBishopDirs{{{1, 1}, {-1, 1},
                                                          {1, -1}, {-1, -1}}};
constexpr std::array<std::pair<int, int>, 4> kRookDirs{{{1, 0}, {-1, 0},
                                                        {0, 1}, {0, -1}}};

inline bool on_board(int file, int rank) {
    return file >= 0 && file < 8 && rank >= 0 && rank < 8;
}

uint64_t knight_attacks(int sq) {
    static const std::array<std::pair<int, int>, 8> kOffsets{{{1, 2},  {2, 1},
                                                              {2, -1}, {1, -2},
                                                              {-1, -2}, {-2, -1},
                                                              {-2, 1},  {-1, 2}}};
    static std::array<uint64_t, 64> table = [] {
        std::array<uint64_t, 64> out{};
        for (int sq = 0; sq < 64; ++sq) {
            int file = sq % 8;
            int rank = sq / 8;
            uint64_t mask = 0ULL;
            for (auto [df, dr] : kOffsets) {
                int nf = file + df;
                int nr = rank + dr;
                if (on_board(nf, nr)) mask |= bit(nr * 8 + nf);
            }
            out[static_cast<size_t>(sq)] = mask;
        }
        return out;
    }();
    return table[static_cast<size_t>(sq)];
}

uint64_t king_attacks(int sq) {
    static const std::array<std::pair<int, int>, 8> kOffsets{{{1, 0},  {1, 1},
                                                              {0, 1},  {-1, 1},
                                                              {-1, 0}, {-1, -1},
                                                              {0, -1}, {1, -1}}};
    static std::array<uint64_t, 64> table = [] {
        std::array<uint64_t, 64> out{};
        for (int sq = 0; sq < 64; ++sq) {
            int file = sq % 8;
            int rank = sq / 8;
            uint64_t mask = 0ULL;
            for (auto [df, dr] : kOffsets) {
                int nf = file + df;
                int nr = rank + dr;
                if (on_board(nf, nr)) mask |= bit(nr * 8 + nf);
            }
            out[static_cast<size_t>(sq)] = mask;
        }
        return out;
    }();
    return table[static_cast<size_t>(sq)];
}

uint64_t sliding_attacks(int sq, uint64_t occ,
                         const std::array<std::pair<int, int>, 4>& dirs) {
    uint64_t attacks = 0ULL;
    int file = sq % 8;
    int rank = sq / 8;
    for (auto [df, dr] : dirs) {
        int nf = file + df;
        int nr = rank + dr;
        while (on_board(nf, nr)) {
            int nsq = nr * 8 + nf;
            attacks |= bit(nsq);
            if (occ & bit(nsq)) break;
            nf += df;
            nr += dr;
        }
    }
    return attacks;
}

uint64_t bishop_attacks(int sq, uint64_t occ) {
    return sliding_attacks(sq, occ, kBishopDirs);
}

uint64_t rook_attacks(int sq, uint64_t occ) {
    return sliding_attacks(sq, occ, kRookDirs);
}

int pop_lsb(uint64_t& bb) {
    uint64_t lsb = bb & -bb;
    int sq = std::countr_zero(lsb);
    bb &= bb - 1;
    return sq;
}

int piece_type_from_char(char piece) {
    switch (std::tolower(static_cast<unsigned char>(piece))) {
    case 'p': return 0;
    case 'n': return 1;
    case 'b': return 2;
    case 'r': return 3;
    case 'q': return 4;
    case 'k': return 5;
    default: return -1;
    }
}

char piece_char_from_type(int color, int type) {
    static const std::array<std::array<char, 6>, 2> chars{{{{'P', 'N', 'B', 'R', 'Q', 'K'}},
                                                           {{'p', 'n', 'b', 'r', 'q', 'k'}}}};
    if (color < 0 || color > 1 || type < 0 || type >= 6) return '.';
    return chars[static_cast<size_t>(color)][static_cast<size_t>(type)];
}

char promotion_piece_char(int promo, bool white) {
    switch (promo) {
    case 1: return white ? 'N' : 'n';
    case 2: return white ? 'B' : 'b';
    case 3: return white ? 'R' : 'r';
    case 4: return white ? 'Q' : 'q';
    default: return white ? 'P' : 'p';
    }
}

struct PinInfo {
    uint64_t pinned_mask = 0ULL;
    std::array<uint64_t, 64> rays{};
};

PinInfo compute_pin_info(int color,
                         const std::array<std::array<uint64_t, 6>, 2>& pieces,
                         uint64_t occ) {
    PinInfo info;
    uint64_t king_bb = pieces[static_cast<size_t>(color)][5];
    if (!king_bb) return info;
    int king_sq = std::countr_zero(king_bb);
    int king_file = king_sq % 8;
    int king_rank = king_sq / 8;
    int enemy = color ^ 1;
    uint64_t friendly = 0ULL;
    for (int t = 0; t < 6; ++t) {
        friendly |= pieces[static_cast<size_t>(color)][static_cast<size_t>(t)];
    }

    auto handle_dir = [&](const std::pair<int, int>& dir, uint64_t enemy_sliders) {
        int nf = king_file + dir.first;
        int nr = king_rank + dir.second;
        int pinned_sq = -1;
        while (on_board(nf, nr)) {
            int sq = nr * 8 + nf;
            uint64_t mask = bit(sq);
            if (occ & mask) {
                if (mask & king_bb) {
                    break;
                }
                if (pinned_sq == -1 && (mask & friendly)) {
                    pinned_sq = sq;
                } else {
                    if (mask & enemy_sliders && pinned_sq != -1) {
                        info.pinned_mask |= bit(pinned_sq);
                        int pf = king_file + dir.first;
                        int pr = king_rank + dir.second;
                        uint64_t ray = 0ULL;
                        while (on_board(pf, pr)) {
                            int psq = pr * 8 + pf;
                            ray |= bit(psq);
                            if (psq == sq) break;
                            pf += dir.first;
                            pr += dir.second;
                        }
                        info.rays[static_cast<size_t>(pinned_sq)] = ray;
                    }
                    break;
                }
            }
            nf += dir.first;
            nr += dir.second;
        }
    };

    uint64_t enemy_bishops = pieces[static_cast<size_t>(enemy)][2] |
                             pieces[static_cast<size_t>(enemy)][4];
    uint64_t enemy_rooks = pieces[static_cast<size_t>(enemy)][3] |
                           pieces[static_cast<size_t>(enemy)][4];

    for (const auto& dir : kBishopDirs) {
        handle_dir(dir, enemy_bishops);
    }
    for (const auto& dir : kRookDirs) {
        handle_dir(dir, enemy_rooks);
    }

    return info;
}

std::array<uint64_t, 2>
attackers_to(int sq, uint64_t occ,
             const std::array<std::array<uint64_t, 6>, 2>& pieces) {
    std::array<uint64_t, 2> attackers{0ULL, 0ULL};
    int file = sq % 8;
    int rank = sq / 8;

    if (file > 0 && rank > 0) {
        int from = sq - 9;
        if (pieces[0][0] & bit(from)) attackers[0] |= bit(from);
    }
    if (file < 7 && rank > 0) {
        int from = sq - 7;
        if (pieces[0][0] & bit(from)) attackers[0] |= bit(from);
    }
    if (file > 0 && rank < 7) {
        int from = sq + 7;
        if (pieces[1][0] & bit(from)) attackers[1] |= bit(from);
    }
    if (file < 7 && rank < 7) {
        int from = sq + 9;
        if (pieces[1][0] & bit(from)) attackers[1] |= bit(from);
    }

    uint64_t knight_mask = knight_attacks(sq);
    attackers[0] |= knight_mask & pieces[0][1];
    attackers[1] |= knight_mask & pieces[1][1];

    uint64_t bishop_mask = bishop_attacks(sq, occ);
    attackers[0] |= bishop_mask & (pieces[0][2] | pieces[0][4]);
    attackers[1] |= bishop_mask & (pieces[1][2] | pieces[1][4]);

    uint64_t rook_mask = rook_attacks(sq, occ);
    attackers[0] |= rook_mask & (pieces[0][3] | pieces[0][4]);
    attackers[1] |= rook_mask & (pieces[1][3] | pieces[1][4]);

    uint64_t king_mask = king_attacks(sq);
    attackers[0] |= king_mask & pieces[0][5];
    attackers[1] |= king_mask & pieces[1][5];

    return attackers;
}

constexpr int kHistoryMax = 1'000'000;
constexpr int kHistoryMin = -kHistoryMax;

constexpr int history_index(Move move) {
    return move_from(move) * 64 + move_to(move);
}

constexpr std::array<int, 4> kFutilityMargins{0, 120, 200, 320};
constexpr int kAspirationWindow = 25;
constexpr int kNullMoveBaseReduction = 2;
constexpr int kMaxNullMoveReduction = 3;
constexpr int kNullMoveDepthDivisor = 4;
constexpr int kReverseFutilityMargin = 200;
constexpr int kRazoringMargin = 400;
constexpr int kProbCutMargin = 200;
constexpr int kSingularMarginScale = 32;
constexpr int kSingularReductionBase = 2;
constexpr std::array<int, 7> kLateMovePruningLimits{0, 3, 6, 10, 14, 18, 24};
constexpr std::array<int, 7> kEnhancedBetaMargins{0, 90, 140, 200, 260, 340, 420};

bool has_non_pawn_material(const Board& board, bool white) {
    const auto& bb = board.piece_bitboards();
    if (white) {
        for (int idx = Board::WHITE_KNIGHT; idx <= Board::WHITE_QUEEN; ++idx) {
            if (bb[static_cast<size_t>(idx)] != 0ULL) return true;
        }
    } else {
        for (int idx = Board::BLACK_KNIGHT; idx <= Board::BLACK_QUEEN; ++idx) {
            if (bb[static_cast<size_t>(idx)] != 0ULL) return true;
        }
    }
    return false;
}

int static_exchange_eval_impl(const Board& board, Move move) {
    int from = move_from(move);
    int to = move_to(move);
    char moving_piece = board.piece_on(from);
    bool en_passant = move_is_enpassant(move);
    bool is_capture = move_is_capture(move) || en_passant;
    if (!is_capture) return 0;

    char captured = board.piece_on(to);
    bool moving_white = std::isupper(static_cast<unsigned char>(moving_piece));
    if (en_passant) {
        captured = moving_white ? 'p' : 'P';
    }
    if (captured == '.') return 0;

    int promo = move_promo(move);
    char promoted_piece = moving_piece;
    if (promo != 0 && std::tolower(static_cast<unsigned char>(moving_piece)) == 'p') {
        promoted_piece = promotion_piece_char(promo, moving_white);
    }

    constexpr int WHITE = 0;
    constexpr int BLACK = 1;

    std::array<std::array<uint64_t, 6>, 2> pieces{};
    const auto& bb = board.piece_bitboards();
    pieces[WHITE][0] = bb[Board::WHITE_PAWN];
    pieces[WHITE][1] = bb[Board::WHITE_KNIGHT];
    pieces[WHITE][2] = bb[Board::WHITE_BISHOP];
    pieces[WHITE][3] = bb[Board::WHITE_ROOK];
    pieces[WHITE][4] = bb[Board::WHITE_QUEEN];
    pieces[WHITE][5] = bb[Board::WHITE_KING];
    pieces[BLACK][0] = bb[Board::BLACK_PAWN];
    pieces[BLACK][1] = bb[Board::BLACK_KNIGHT];
    pieces[BLACK][2] = bb[Board::BLACK_BISHOP];
    pieces[BLACK][3] = bb[Board::BLACK_ROOK];
    pieces[BLACK][4] = bb[Board::BLACK_QUEEN];
    pieces[BLACK][5] = bb[Board::BLACK_KING];

    std::array<uint64_t, 2> occ_color{board.occupancy()[Board::OCC_WHITE],
                                      board.occupancy()[Board::OCC_BLACK]};
    uint64_t occ_all = board.occupancy()[Board::OCC_BOTH];

    std::array<int, 32> gains{};
    gains[0] = piece_value(captured);
    int depth = 0;

    int side = moving_white ? WHITE : BLACK;
    int from_piece_type = piece_type_from_char(moving_piece);
    if (from_piece_type < 0) return gains[0];

    char target_piece = captured;

    auto apply_capture = [&](int color, int from_sq, int piece_type_from,
                             char arriving_piece, char& captured_piece,
                             bool en_passant_capture) {
        gains[++depth] = piece_value(arriving_piece) - gains[depth - 1];
        bool continue_sequence = std::max(-gains[depth - 1], gains[depth]) >= 0;

        int enemy = color ^ 1;
        uint64_t from_bb = bit(from_sq);
        uint64_t to_bb = bit(to);

        if (en_passant_capture) {
            int ep_sq = to + (color == WHITE ? -8 : 8);
            uint64_t ep_bb = bit(ep_sq);
            pieces[static_cast<size_t>(enemy)][0] &= ~ep_bb;
            occ_color[static_cast<size_t>(enemy)] &= ~ep_bb;
        } else {
            int captured_type = piece_type_from_char(captured_piece);
            if (captured_type >= 0) {
                pieces[static_cast<size_t>(enemy)][static_cast<size_t>(captured_type)] &=
                    ~to_bb;
            }
            occ_color[static_cast<size_t>(enemy)] &= ~to_bb;
        }

        pieces[static_cast<size_t>(color)][static_cast<size_t>(piece_type_from)] &=
            ~from_bb;

        int new_type = piece_type_from_char(arriving_piece);
        if (new_type < 0) new_type = piece_type_from;
        pieces[static_cast<size_t>(color)][static_cast<size_t>(new_type)] |= to_bb;

        occ_color[static_cast<size_t>(color)] &= ~from_bb;
        occ_color[static_cast<size_t>(color)] |= to_bb;
        occ_all = occ_color[WHITE] | occ_color[BLACK];

        captured_piece = arriving_piece;
        return continue_sequence;
    };

    bool continue_sequence =
        apply_capture(side, from, from_piece_type, promoted_piece, target_piece,
                      en_passant);
    if (!continue_sequence) {
        while (depth > 0) {
            gains[depth - 1] = -std::max(-gains[depth - 1], gains[depth]);
            --depth;
        }
        return gains[0];
    }

    en_passant = false;
    side ^= 1;

    while (true) {
        auto attackers = attackers_to(to, occ_all, pieces);
        PinInfo pins = compute_pin_info(side, pieces, occ_all);
        uint64_t mask = attackers[static_cast<size_t>(side)];

        auto select_attacker = [&](uint64_t candidates) -> std::pair<int, int> {
            static constexpr std::array<int, 6> kOrder{0, 1, 2, 3, 4, 5};
            for (int type : kOrder) {
                uint64_t bb_mask =
                    pieces[static_cast<size_t>(side)][static_cast<size_t>(type)] &
                    candidates;
                while (bb_mask) {
                    int sq = pop_lsb(bb_mask);
                    uint64_t sq_bb = bit(sq);
                    if ((pins.pinned_mask & sq_bb) &&
                        !(pins.rays[static_cast<size_t>(sq)] & bit(to))) {
                        continue;
                    }
                    return {sq, type};
                }
            }
            return {-1, -1};
        };

        auto [attacker_sq, attacker_type] = select_attacker(mask);
        if (attacker_sq == -1) break;

        char attacker_piece = piece_char_from_type(side, attacker_type);
        continue_sequence = apply_capture(side, attacker_sq, attacker_type,
                                          attacker_piece, target_piece, false);
        if (!continue_sequence) break;
        side ^= 1;
    }

    while (depth > 0) {
        gains[depth - 1] = -std::max(-gains[depth - 1], gains[depth]);
        --depth;
    }
    return gains[0];
}

std::string wdl_to_string(syzygy::WdlOutcome outcome) {
    switch (outcome) {
    case syzygy::WdlOutcome::Win: return "win";
    case syzygy::WdlOutcome::CursedWin: return "cursed-win";
    case syzygy::WdlOutcome::Draw: return "draw";
    case syzygy::WdlOutcome::BlessedLoss: return "blessed-loss";
    case syzygy::WdlOutcome::Loss: return "loss";
    }
    return "unknown";
}

int tablebase_score(const syzygy::TB::ProbeResult& probe,
                    const syzygy::TBConfig& config) {
    auto mate_score = [](bool winning, int distance) {
        int d = std::max(1, distance);
        int capped = std::min(kMateValue - 1, d);
        int score = kMateValue - capped;
        return winning ? score : -score;
    };

    switch (probe.wdl) {
    case syzygy::WdlOutcome::Win: {
        int dist = probe.dtz ? std::max(1, std::abs(*probe.dtz)) : 1;
        return mate_score(true, dist);
    }
    case syzygy::WdlOutcome::Loss: {
        int dist = probe.dtz ? std::max(1, std::abs(*probe.dtz)) : 1;
        return mate_score(false, dist);
    }
    case syzygy::WdlOutcome::Draw:
        return 0;
    case syzygy::WdlOutcome::CursedWin:
        if (config.use_rule50) return 0;
        return mate_score(true, probe.dtz ? std::max(1, std::abs(*probe.dtz)) : 1);
    case syzygy::WdlOutcome::BlessedLoss:
        if (config.use_rule50) return 0;
        return mate_score(false, probe.dtz ? std::max(1, std::abs(*probe.dtz)) : 1);
    }
    return 0;
}

} // namespace

int static_exchange_eval(const Board& board, Move move) {
    return static_exchange_eval_impl(board, move);
}

Search::ThreadData::ThreadData() { reset(); }

void Search::ThreadData::reset() {
    killers.assign(kMaxPly, {MOVE_NONE, MOVE_NONE});
    history.fill(0);
    countermoves.fill(MOVE_NONE);
    quiescence_captures.clear();
    quiescence_checks.clear();
}

void Search::AdaptiveTuning::reset() {
    futility_margins_ = kFutilityMargins;
    late_move_limits_ = kLateMovePruningLimits;
    beta_margins_ = kEnhancedBetaMargins;
    probcut_margin_ = kProbCutMargin;
    singular_margin_scale_ = kSingularMarginScale;
    singular_reduction_base_ = kSingularReductionBase;
    null_move_base_reduction_ = kNullMoveBaseReduction;
    null_move_max_reduction_ = kMaxNullMoveReduction;
    null_move_depth_divisor_ = kNullMoveDepthDivisor;
    reverse_futility_margin_ = kReverseFutilityMargin;
    razoring_margin_ = kRazoringMargin;
    lmr_scale_ = 1.0;
    threads_ = 1;
    target_time_ms_ = -1;
    has_baseline_speed_ = false;
    baseline_nodes_per_ms_ = 1.0;
    speed_ema_ = 1.0;
    iteration_nodes_start_ = 0;
    iteration_start_ = {};
}

void Search::AdaptiveTuning::prepare(int threads, int64_t target_time_ms) {
    threads_ = std::max(1, threads);
    target_time_ms_ = target_time_ms;
    has_baseline_speed_ = false;
    baseline_nodes_per_ms_ = 1.0;
    speed_ema_ = 1.0;
    apply_scaling();
}

void Search::AdaptiveTuning::begin_iteration(
    uint64_t nodes, std::chrono::steady_clock::time_point start_time) {
    iteration_nodes_start_ = nodes;
    iteration_start_ = start_time;
}

void Search::AdaptiveTuning::end_iteration(
    uint64_t nodes, std::chrono::steady_clock::time_point end_time) {
    if (iteration_nodes_start_ > nodes) {
        iteration_nodes_start_ = nodes;
    }
    auto elapsed = std::chrono::duration<double, std::milli>(end_time - iteration_start_).count();
    if (elapsed <= 0.0) {
        return;
    }
    double explored = static_cast<double>(nodes - iteration_nodes_start_);
    if (explored <= 0.0) {
        return;
    }
    double nodes_per_ms = explored / elapsed;
    if (!has_baseline_speed_) {
        baseline_nodes_per_ms_ = std::max(1e-6, nodes_per_ms);
        has_baseline_speed_ = true;
        speed_ema_ = 1.0;
    } else {
        double ratio = nodes_per_ms / std::max(1e-6, baseline_nodes_per_ms_);
        speed_ema_ = 0.85 * speed_ema_ + 0.15 * std::clamp(ratio, 0.2, 5.0);
    }
    apply_scaling();
}

int Search::AdaptiveTuning::futility_margin(int depth) const {
    size_t idx = static_cast<size_t>(std::min(depth, static_cast<int>(futility_margins_.size() - 1)));
    return futility_margins_[idx];
}

int Search::AdaptiveTuning::reverse_futility_margin() const { return reverse_futility_margin_; }

int Search::AdaptiveTuning::razoring_margin() const { return razoring_margin_; }

int Search::AdaptiveTuning::late_move_limit(int depth, int move_overhead_ms, int history_score,
                                            int move_count) const {
    size_t idx = static_cast<size_t>(std::min(depth, static_cast<int>(late_move_limits_.size() - 1)));
    int limit = late_move_limits_[idx] + move_overhead_ms / 40;
    if (history_score < 0) {
        --limit;
        if (move_count > limit) {
            --limit;
        }
    }
    return std::max(0, limit);
}

int Search::AdaptiveTuning::beta_margin(int depth) const {
    size_t idx = static_cast<size_t>(std::min(depth, static_cast<int>(beta_margins_.size() - 1)));
    return beta_margins_[idx];
}

int Search::AdaptiveTuning::probcut_margin() const { return probcut_margin_; }

int Search::AdaptiveTuning::singular_margin_scale() const { return singular_margin_scale_; }

int Search::AdaptiveTuning::singular_reduction_base() const { return singular_reduction_base_; }

int Search::AdaptiveTuning::null_move_base_reduction() const { return null_move_base_reduction_; }

int Search::AdaptiveTuning::null_move_max_reduction() const { return null_move_max_reduction_; }

int Search::AdaptiveTuning::null_move_depth_divisor() const { return null_move_depth_divisor_; }

double Search::AdaptiveTuning::lmr_scale() const { return lmr_scale_; }

void Search::AdaptiveTuning::apply_scaling() {
    futility_margins_ = kFutilityMargins;
    late_move_limits_ = kLateMovePruningLimits;
    beta_margins_ = kEnhancedBetaMargins;
    probcut_margin_ = kProbCutMargin;
    singular_margin_scale_ = kSingularMarginScale;
    singular_reduction_base_ = kSingularReductionBase;
    null_move_base_reduction_ = kNullMoveBaseReduction;
    null_move_max_reduction_ = kMaxNullMoveReduction;
    null_move_depth_divisor_ = kNullMoveDepthDivisor;
    reverse_futility_margin_ = kReverseFutilityMargin;
    razoring_margin_ = kRazoringMargin;
    lmr_scale_ = 1.0;

    double hardware_scale = std::clamp(std::sqrt(static_cast<double>(threads_)), 1.0, 2.0);
    double time_scale = 1.0;
    if (target_time_ms_ > 0) {
        time_scale = std::clamp(std::sqrt(static_cast<double>(target_time_ms_) / 1000.0), 0.6, 2.0);
    }
    double speed_scale = std::clamp(speed_ema_, 0.5, 1.8);
    double effective = std::clamp(hardware_scale * time_scale * speed_scale, 0.6, 1.8);
    double margin_scale = std::clamp(1.0 / std::sqrt(effective), 0.7, 1.3);
    double pruning_scale = std::clamp(std::sqrt(effective), 0.8, 1.25);
    double extension_scale = std::clamp(1.0 / pruning_scale, 0.75, 1.25);
    lmr_scale_ = std::clamp(extension_scale, 0.75, 1.25);

    for (size_t i = 0; i < futility_margins_.size(); ++i) {
        futility_margins_[i] = std::max(0, static_cast<int>(std::round(kFutilityMargins[i] * margin_scale)));
    }
    for (size_t i = 0; i < late_move_limits_.size(); ++i) {
        late_move_limits_[i] = std::max(0, static_cast<int>(std::round(kLateMovePruningLimits[i] * pruning_scale)));
    }
    for (size_t i = 0; i < beta_margins_.size(); ++i) {
        beta_margins_[i] = std::max(50, static_cast<int>(std::round(kEnhancedBetaMargins[i] * margin_scale)));
    }

    probcut_margin_ = std::max(80, static_cast<int>(std::round(kProbCutMargin * margin_scale)));
    singular_margin_scale_ = std::max(16, static_cast<int>(std::round(kSingularMarginScale * margin_scale)));
    singular_reduction_base_ = std::clamp(static_cast<int>(std::round(kSingularReductionBase * extension_scale)), 1, 4);
    null_move_base_reduction_ = std::clamp(static_cast<int>(std::round(kNullMoveBaseReduction * extension_scale)), 1, 4);
    null_move_max_reduction_ = std::clamp(static_cast<int>(std::round(kMaxNullMoveReduction * extension_scale)), 2, 5);
    null_move_depth_divisor_ = std::clamp(static_cast<int>(std::round(kNullMoveDepthDivisor / std::clamp(effective, 0.7, 1.6))), 3, 6);
    reverse_futility_margin_ = std::max(80, static_cast<int>(std::round(kReverseFutilityMargin * margin_scale)));
    razoring_margin_ = std::max(200, static_cast<int>(std::round(kRazoringMargin * margin_scale)));
}

Search::Search() : stop_(false) {
    set_hash(16);
    target_time_ms_ = -1;
    nodes_limit_ = -1;
    tuning_.reset();
}

void Search::start_worker_threads(size_t thread_count) {
    stop_worker_threads();
    if (thread_count <= 1) {
        pool_stop_.store(false, std::memory_order_relaxed);
        pending_tasks_.store(0, std::memory_order_relaxed);
        return;
    }
    pool_stop_.store(false, std::memory_order_relaxed);
    pending_tasks_.store(0, std::memory_order_relaxed);
    worker_threads_.reserve(thread_count - 1);
    for (size_t i = 1; i < thread_count; ++i) {
        worker_threads_.emplace_back(&Search::worker_loop, this, i);
    }
}

void Search::stop_worker_threads() {
    {
        std::lock_guard<std::mutex> lock(task_mutex_);
        pool_stop_.store(true, std::memory_order_relaxed);
    }
    task_cv_.notify_all();
    for (auto& th : worker_threads_) {
        if (th.joinable()) th.join();
    }
    worker_threads_.clear();
    {
        std::lock_guard<std::mutex> lock(task_mutex_);
        task_queue_.clear();
    }
    pending_tasks_.store(0, std::memory_order_relaxed);
    pool_stop_.store(false, std::memory_order_relaxed);
}

void Search::submit_task(std::function<void(ThreadData&)> task) {
    if (worker_threads_.empty()) { return; }
    {
        std::lock_guard<std::mutex> lock(task_mutex_);
        task_queue_.emplace_back(std::move(task));
        pending_tasks_.fetch_add(1, std::memory_order_relaxed);
    }
    task_cv_.notify_one();
}

bool Search::run_available_task(Search::ThreadData& main_td) {
    std::function<void(Search::ThreadData&)> task;
    {
        std::lock_guard<std::mutex> lock(task_mutex_);
        if (task_queue_.empty()) return false;
        task = std::move(task_queue_.front());
        task_queue_.pop_front();
    }
    task(main_td);
    if (pending_tasks_.fetch_sub(1, std::memory_order_relaxed) == 1) {
        task_done_cv_.notify_all();
    }
    return true;
}

void Search::wait_for_all_tasks(Search::ThreadData& main_td) {
    while (true) {
        if (pending_tasks_.load(std::memory_order_acquire) == 0) break;
        if (!run_available_task(main_td)) {
            std::unique_lock<std::mutex> lock(task_mutex_);
            task_done_cv_.wait(lock, [&] {
                return pending_tasks_.load(std::memory_order_acquire) == 0 || !task_queue_.empty() ||
                       pool_stop_.load(std::memory_order_relaxed);
            });
            if (pool_stop_.load(std::memory_order_relaxed)) break;
        }
    }
}

void Search::worker_loop(size_t index) {
    Search::ThreadData& td = thread_data_pool_[index];
    while (true) {
        std::function<void(Search::ThreadData&)> task;
        {
            std::unique_lock<std::mutex> lock(task_mutex_);
            task_cv_.wait(lock, [&] {
                return pool_stop_.load(std::memory_order_relaxed) || !task_queue_.empty();
            });
            if (pool_stop_.load(std::memory_order_relaxed) && task_queue_.empty()) { return; }
            task = std::move(task_queue_.front());
            task_queue_.pop_front();
        }
        task(td);
        if (pending_tasks_.fetch_sub(1, std::memory_order_relaxed) == 1) {
            task_done_cv_.notify_all();
        }
    }
}

void Search::set_info_callback(std::function<void(const Info&)> cb) {
    info_callback_ = std::move(cb);
}

void Search::set_threads(int threads) { threads_ = std::max(1, threads); }

void Search::set_hash(int megabytes) { tt_.resize(static_cast<size_t>(std::max(1, megabytes))); }

void Search::stop() { stop_.store(true, std::memory_order_relaxed); }

void Search::set_syzygy_config(syzygy::TBConfig config) {
    syzygy_config_ = std::move(config);
    if (!syzygy_config_.enabled || syzygy_config_.path.empty()) {
        syzygy::shutdown();
    } else {
        syzygy::configure(syzygy_config_);
    }
}

void Search::set_numa_offset(int offset) { numa_offset_ = offset; }

void Search::set_ponder(bool enable) { ponder_ = enable; }

void Search::set_multi_pv(int multi_pv) { multi_pv_ = std::max(1, multi_pv); }

void Search::set_move_overhead(int overhead_ms) { move_overhead_ms_ = std::max(0, overhead_ms); }

void Search::set_time_config(time::TimeConfig config) { time_config_ = std::move(config); }

void Search::set_eval_file(std::string path) { eval_file_ = std::move(path); }

void Search::set_eval_file_small(std::string path) { eval_file_small_ = std::move(path); }

void Search::set_nnue_evaluator(const nnue::Evaluator* evaluator) { nnue_eval_ = evaluator; }

void Search::set_use_nnue(bool enable) { use_nnue_eval_ = enable; }

void Search::set_show_wdl(bool enable) { show_wdl_ = enable; }

void Search::set_chess960(bool enable) { chess960_ = enable; }

void Search::set_contempt(int value) { contempt_ = value; }

Search::Result Search::find_bestmove(Board& board, const Limits& lim) {
    stop_.store(false, std::memory_order_relaxed);
    return search_position(board, lim);
}

Search::Result Search::search_position(Board& board, const Limits& lim) {
    Result result;
    auto start = std::chrono::steady_clock::now();
    search_start_ = start;
    tb_hits_.store(0, std::memory_order_relaxed);

    size_t thread_count = static_cast<size_t>(std::max(1, threads_));
    bool thread_count_changed = thread_data_thread_count_ != thread_count;
    uint64_t position_key = board.zobrist_key();
    bool new_position = !thread_data_initialized_ || thread_data_position_key_ != position_key;
    thread_data_pool_.resize(thread_count);
    for (size_t i = 0; i < thread_count; ++i) {
        thread_data_pool_[i].id = i;
    }
    if (thread_count_changed || new_position) {
        for (auto& td : thread_data_pool_) {
            td.reset();
        }
    }
    init_nodes(thread_count);
    publish_nodes_relaxed();
    tt_.new_search();
    thread_data_thread_count_ = thread_count;
    thread_data_position_key_ = position_key;
    thread_data_initialized_ = true;

    start_worker_threads(thread_count);
    struct ThreadPoolGuard {
        Search& search;
        ~ThreadPoolGuard() { search.stop_worker_threads(); }
    };
    [[maybe_unused]] ThreadPoolGuard pool_guard{*this};

    auto alloc = time::compute_allocation(lim, board.white_to_move(), move_overhead_ms_,
                                          board.fullmove_number(), time_config_);
    target_time_ms_ = alloc.optimal_ms;
    if (alloc.maximum_ms > 0) {
        deadline_ = start + std::chrono::milliseconds(alloc.maximum_ms);
    } else {
        deadline_.reset();
    }
    nodes_limit_ = lim.nodes >= 0 ? lim.nodes : -1;

    if (alloc.optimal_ms > 0) {
        std::ostringstream oss;
        oss << "info string tm alloc optimal " << alloc.optimal_ms << "ms max " << alloc.maximum_ms
            << "ms movesToGo " << alloc.moves_to_go;
        if (alloc.base_ms > 0) oss << " base " << alloc.base_ms << "ms";
        if (alloc.time_left_ms >= 0) oss << " tl " << alloc.time_left_ms << "ms";
        if (alloc.increment_ms > 0) oss << " inc " << alloc.increment_ms << "ms";
        if (alloc.usable_increment_ms > 0) oss << " incReserve " << alloc.usable_increment_ms << "ms";
        if (alloc.severe_time_pressure) oss << " severe";
        if (alloc.panic_mode) oss << " panic";
        std::cout << oss.str() << '\n' << std::flush;
    }

    tuning_.prepare(threads_, target_time_ms_);

    auto legal = board.generate_legal_moves();
    if (legal.empty()) {
        result.bestmove = MOVE_NONE;
        result.depth = 0;
        result.nodes = 0;
        result.time_ms = 0;
        deadline_.reset();
        target_time_ms_ = -1;
        nodes_limit_ = -1;
        return result;
    }

    std::vector<Move> root_moves = legal;
    Move best_move = root_moves.front();
    int best_score = 0;
    result.bestmove = best_move;
    result.depth = 0;
    result.score = best_score;
    result.is_mate = false;

    int depth_limit = lim.depth > 0 ? lim.depth : 64;
    depth_limit = std::min(depth_limit, 64);

    int aspiration_delta = kAspirationWindow;
    int fail_high_streak = 0;
    int fail_low_streak = 0;

    bool attempted_root_tb = false;

    for (int depth = 1; depth <= depth_limit; ++depth) {
        if (stop_.load(std::memory_order_relaxed)) break;

        if (!attempted_root_tb && syzygy_config_.enabled && !syzygy_config_.path.empty() &&
            depth >= syzygy_config_.probe_depth) {
            int tb_limit = syzygy_config_.probe_limit;
            if (tb_limit < 0 || syzygy::TB::pieceCount(board) <= tb_limit) {
                if (auto tb = syzygy::TB::probePosition(board, syzygy_config_, true)) {
                    int tb_score = tablebase_score(*tb, syzygy_config_);
                    result.bestmove = tb->best_move.value_or(MOVE_NONE);
                    result.depth = depth;
                    result.score = tb_score;
                    result.is_mate = std::abs(tb_score) >= kMateThreshold;
                    result.nodes = publish_nodes_relaxed();
                    result.time_ms = static_cast<int>(
                        std::chrono::duration_cast<std::chrono::milliseconds>(
                            std::chrono::steady_clock::now() - start)
                            .count());
                    result.pv.clear();
                    if (tb->best_move) {
                        result.pv.push_back(*tb->best_move);
                    }

                    std::ostringstream oss;
                    oss << "info string Syzygy hit wdl " << wdl_to_string(tb->wdl);
                    if (tb->dtz) {
                        oss << " dtz " << *tb->dtz;
                    }
                    if (tb->best_move) {
                        oss << " move " << board.move_to_uci(*tb->best_move);
                    }
                    std::cout << oss.str() << '\n' << std::flush;

                    deadline_.reset();
                    target_time_ms_ = -1;
                    nodes_limit_ = -1;
                    return result;
                }
            }
            attempted_root_tb = true;
        }

        tuning_.begin_iteration(total_nodes_relaxed(), std::chrono::steady_clock::now());

        int alpha_window = -kInfiniteScore;
        int beta_window = kInfiniteScore;
        int local_delta = std::max(kAspirationWindow,
                                   aspiration_delta + fail_high_streak * 5 +
                                       fail_low_streak * 5);
        if (depth > 1 && result.depth > 0) {
            alpha_window = std::max(-kInfiniteScore, best_score - local_delta);
            beta_window = std::min(kInfiniteScore, best_score + local_delta);
        }

        std::vector<std::pair<Move, int>> best_scores;

        while (!stop_.load(std::memory_order_relaxed)) {
            int search_alpha = alpha_window;
            int search_beta = beta_window;
            std::vector<std::optional<std::pair<Move, int>>> scores(root_moves.size());
            std::atomic<size_t> next_index{0};
            std::atomic<size_t> completed{0};

            auto worker = [&](ThreadData& td) {
                Board local_board = board;
                while (!stop_.load(std::memory_order_relaxed)) {
                    size_t idx = next_index.fetch_add(1, std::memory_order_relaxed);
                    if (idx >= root_moves.size()) break;
                    Move move = root_moves[idx];
                    Board::State state;
                    local_board.apply_move(move, state);
                    int score = -negamax(local_board, depth - 1, -search_beta, -search_alpha, true, 1, td, move, false);
                    local_board.undo_move(state);
                    scores[idx] = std::make_pair(move, score);
                    completed.fetch_add(1, std::memory_order_relaxed);
                }
            };

            if (thread_count > 1) {
                for (size_t t = 1; t < thread_count; ++t) {
                    submit_task(worker);
                }
            }
            worker(thread_data_pool_[0]);
            if (thread_count > 1) {
                wait_for_all_tasks(thread_data_pool_[0]);
            }

            if (stop_.load(std::memory_order_relaxed)) break;

            size_t finished = std::min(completed.load(std::memory_order_relaxed), scores.size());
            std::vector<std::pair<Move, int>> filtered_scores;
            filtered_scores.reserve(finished);
            for (auto& entry : scores) {
                if (entry && entry->first != MOVE_NONE) {
                    filtered_scores.push_back(*entry);
                }
            }

            if (filtered_scores.empty()) {
                break;
            }

            std::sort(filtered_scores.begin(), filtered_scores.end(), [](const auto& lhs, const auto& rhs) {
                return lhs.second > rhs.second;
            });

            if (!filtered_scores.empty()) {
                best_scores = filtered_scores;
                best_move = filtered_scores.front().first;
                best_score = filtered_scores.front().second;
                bool failed_low = best_score <= search_alpha;
                bool failed_high = best_score >= search_beta;

                if (failed_low) {
                    fail_low_streak++;
                    fail_high_streak = 0;
                    local_delta = std::min(400, local_delta * 2 + 5);
                    alpha_window = std::max(-kInfiniteScore, best_score - local_delta);
                    beta_window = search_beta;
                    if (alpha_window <= -kInfiniteScore + 1 || search_alpha == -kInfiniteScore) {
                        alpha_window = -kInfiniteScore;
                        beta_window = search_beta;
                        break;
                    }
                    continue;
                }
                if (failed_high) {
                    fail_high_streak++;
                    fail_low_streak = 0;
                    local_delta = std::min(400, local_delta * 2 + 5);
                    beta_window = std::min(kInfiniteScore, best_score + local_delta);
                    alpha_window = search_alpha;
                    if (beta_window >= kInfiniteScore - 1 || search_beta == kInfiniteScore) {
                        beta_window = kInfiniteScore;
                        alpha_window = search_alpha;
                        break;
                    }
                    continue;
                }

                result.bestmove = best_move;
                result.depth = depth;
                result.score = best_score;
                result.is_mate = std::abs(best_score) >= kMateThreshold;

                aspiration_delta = std::max(kAspirationWindow / 2, local_delta / 2);
                fail_high_streak = 0;
                fail_low_streak = 0;

                if (info_callback_) {
                    Info info;
                    info.depth = depth;
                    info.score = best_score;
                    info.nodes = publish_nodes_relaxed();
                    info.time_ms = static_cast<int>(
                        std::chrono::duration_cast<std::chrono::milliseconds>(
                            std::chrono::steady_clock::now() - start)
                            .count());
<<<<<<< HEAD
                    info.hashfull = tt_.empty() ? -1 : tt_.hashfull();
=======
                    info.tbhits = tb_hits_.load(std::memory_order_relaxed);
>>>>>>> 06ad7ae2
                    info.pv = extract_pv(board, best_move);
                    info_callback_(info);
                }
                break;
            }
        }

        if (!best_scores.empty()) {
            root_moves.clear();
            for (const auto& [move, score] : best_scores) {
                root_moves.push_back(move);
            }
        }

        auto now = std::chrono::steady_clock::now();
        tuning_.end_iteration(total_nodes_relaxed(), now);
        if (deadline_ && now >= *deadline_) {
            stop_.store(true, std::memory_order_relaxed);
            break;
        }
        if (target_time_ms_ > 0) {
            auto elapsed = std::chrono::duration_cast<std::chrono::milliseconds>(now - search_start_).count();
            if (elapsed >= target_time_ms_) {
                break;
            }
        }
    }

    result.nodes = publish_nodes_relaxed();
    result.time_ms = static_cast<int>(
        std::chrono::duration_cast<std::chrono::milliseconds>(
            std::chrono::steady_clock::now() - start)
            .count());
    result.pv = extract_pv(board, result.bestmove);

    deadline_.reset();
    target_time_ms_ = -1;
    nodes_limit_ = -1;
    return result;
}

int Search::negamax(Board& board, int depth, int alpha, int beta, bool pv_node, int ply,
                    ThreadData& thread_data, Move prev_move, bool in_iid) {
    if (stop_.load(std::memory_order_relaxed)) return 0;
    if (deadline_ && std::chrono::steady_clock::now() >= *deadline_) {
        stop_.store(true, std::memory_order_relaxed);
        return evaluate(board);
    }

    uint64_t visited = inc_node(thread_data.id);
    if (nodes_limit_ >= 0 && visited >= static_cast<uint64_t>(nodes_limit_)) {
        stop_.store(true, std::memory_order_relaxed);
        return evaluate(board);
    }

    bool in_check = board.side_to_move_in_check();
    if (in_check) ++depth;

    if (ply >= static_cast<int>(thread_data.killers.size())) {
        thread_data.killers.resize(ply + 1, {MOVE_NONE, MOVE_NONE});
    }

    if (depth <= 0) { return quiescence(board, alpha, beta, ply, thread_data); }

    if (auto tb = probe_syzygy(board, depth, false)) return *tb;

    int static_eval = evaluate(board);

    Move tt_move = MOVE_NONE;
    int tt_score = static_eval;
    int tt_depth = -1;
    int tt_flag = TT_EXACT;
    int tt_eval = static_eval;
    if (probe_tt(board, depth, alpha, beta, tt_move, tt_score, ply, tt_depth, tt_flag, tt_eval)) {
        return tt_score;
    }
    static_eval = tt_eval;

    if (!pv_node && depth <= 3 && !in_check) {
        int margin = static_eval - tuning_.reverse_futility_margin() * depth;
        if (margin >= beta) return margin;
    }

    if (!pv_node && depth <= 3 && !in_check &&
        static_eval + tuning_.razoring_margin() <= alpha) {
        int razor = quiescence(board, alpha - 1, alpha, ply, thread_data);
        if (razor <= alpha) return razor;
    }

    if (!pv_node && depth >= 2 && !in_check && static_eval >= beta &&
        has_non_pawn_material(board, board.white_to_move())) {
        Board::State null_state;
        board.apply_null_move(null_state);
        int reduction = tuning_.null_move_base_reduction();
        int extra = depth / std::max(1, tuning_.null_move_depth_divisor());
        reduction += std::min(tuning_.null_move_max_reduction(), extra);
        int score = -negamax(board, depth - 1 - reduction, -beta, -beta + 1, false, ply + 1,
                              thread_data, MOVE_NONE, false);
        board.undo_move(null_state);
        if (stop_.load(std::memory_order_relaxed)) return beta;
        if (score >= beta) {
            return score;
        }
    }

    if (!pv_node && !in_check) {
        int margin = tuning_.beta_margin(depth);
        if (static_eval - margin >= beta) {
            return static_eval - margin;
        }
    }

    if (!in_iid && depth >= 6 && !in_check && tt_move == MOVE_NONE &&
        std::abs(beta) < kMateThreshold) {
        int iid_depth = depth - 2;
        int iid_beta = std::min(beta, alpha + 1);
        int iid_score = negamax(board, iid_depth, alpha, iid_beta, pv_node, ply, thread_data,
                                 prev_move, true);
        if (stop_.load(std::memory_order_relaxed)) {
            return iid_score;
        }
        probe_tt(board, depth, alpha, beta, tt_move, tt_score, ply, tt_depth, tt_flag, tt_eval);
        static_eval = tt_eval;
    }

    auto moves = board.generate_legal_moves();
    if (moves.empty()) {
        if (board.side_to_move_in_check()) return -kMateValue + ply;
        return 0;
    }

    if (!pv_node && depth >= 5 && !in_check && std::abs(beta) < kMateThreshold) {
        int probcut_beta = beta + tuning_.probcut_margin();
        int probcut_alpha = probcut_beta - 1;
        int probcut_depth = depth - 3;
        for (Move move : moves) {
            if (!move_is_capture(move) && move_promo(move) == 0) continue;
            if (static_exchange_eval(board, move) < -80) continue;
            Board::State pc_state;
            board.apply_move(move, pc_state);
            int score = -negamax(board, probcut_depth, -probcut_beta, -probcut_alpha, false,
                                  ply + 1, thread_data, move, false);
            board.undo_move(pc_state);
            if (stop_.load(std::memory_order_relaxed)) return probcut_beta;
            if (score >= probcut_beta) return score;
        }
    }

    auto ordered = order_moves(board, moves, tt_move, ply, thread_data, prev_move);

    int best_score = -kInfiniteScore;
    Move best_move = MOVE_NONE;
    int alpha_orig = alpha;
    bool first = true;
    int move_count = 0;

    bool singular_ready = (!in_check && tt_move != MOVE_NONE && tt_flag == TT_LOWER &&
                           tt_depth >= depth - 1 && depth >= 4 &&
                           std::abs(tt_score) < kMateThreshold);
    int singular_beta = tt_score - tuning_.singular_margin_scale() * depth;
    int singular_reduction = tuning_.singular_reduction_base() +
                             depth / std::max(1, tuning_.null_move_depth_divisor());
    int singular_depth = depth - 1 - singular_reduction;
    bool allow_singular = singular_ready && singular_depth >= 1 && singular_beta > alpha;

    for (Move move : ordered) {
        ++move_count;
        int prev_alpha = alpha;
        bool is_capture = move_is_capture(move);
        bool is_promo = move_promo(move) != 0;
        bool quiet = !is_capture && !is_promo;
        int history_score = thread_data.history[static_cast<size_t>(history_index(move))];

        if (!pv_node && is_capture && depth <= 1 && static_exchange_eval(board, move) < 0) {
            continue;
        }

        int extension = 0;
        if (allow_singular && move == tt_move) {
            int best_other = singular_beta - 1;
            for (Move alt : moves) {
                if (alt == move) continue;
                Board::State singular_state;
                board.apply_move(alt, singular_state);
                int score = -negamax(board, singular_depth, -singular_beta, -best_other, false,
                                      ply + 1, thread_data, alt, false);
                board.undo_move(singular_state);
                if (stop_.load(std::memory_order_relaxed)) break;
                if (score >= singular_beta) {
                    best_other = score;
                    break;
                }
                best_other = std::max(best_other, score);
            }
            if (stop_.load(std::memory_order_relaxed)) return alpha;
            if (best_other < singular_beta) {
                extension = 1;
            }
        }

        Board::State state;
        board.apply_move(move, state);
        bool gives_check = board.side_to_move_in_check();

        if (!in_check && quiet && depth <= 3 && !gives_check) {
            int margin = tuning_.futility_margin(depth);
            if (static_eval + margin <= alpha) {
                board.undo_move(state);
                continue;
            }
        }

        if (!pv_node && quiet && !in_check && !gives_check) {
            int lmp_limit = tuning_.late_move_limit(depth, move_overhead_ms_, history_score, move_count);
            if (move_count > std::max(1, lmp_limit)) {
                board.undo_move(state);
                continue;
            }
        }

        if (!pv_node && quiet && depth <= 3 && move_count > 4 + depth && history_score < 0) {
            board.undo_move(state);
            continue;
        }

        int score;
        int child_depth = std::max(0, depth - 1 + extension);
        if (first) {
            score = -negamax(board, child_depth, -beta, -alpha, pv_node, ply + 1, thread_data,
                              move, false);
            first = false;
        } else {
            int new_depth = child_depth;
            bool apply_lmr = new_depth > 0 && depth >= 3 && move_count > 3 && quiet &&
                             !gives_check && !pv_node;
            if (apply_lmr) {
                double reduction_value = 1.0 + (depth > 4) + (move_count > 4) + (move_count > 8);
                if (history_score < 0) {
                    reduction_value += 1.0;
                }
                reduction_value *= tuning_.lmr_scale();
                reduction_value += (move_overhead_ms_ / 60.0) * tuning_.lmr_scale();
                int reduction = std::min(new_depth, std::max(1, static_cast<int>(std::round(reduction_value))));
                int reduced_depth = std::max(1, new_depth - reduction);
                score = -negamax(board, reduced_depth, -alpha - 1, -alpha, false, ply + 1,
                                  thread_data, move, false);
                if (score > alpha) {
                    score = -negamax(board, new_depth, -alpha - 1, -alpha, false, ply + 1,
                                      thread_data, move, false);
                }
            } else {
                score = -negamax(board, new_depth, -alpha - 1, -alpha, false, ply + 1,
                                  thread_data, move, false);
            }
            if (score > alpha && score < beta) {
                score = -negamax(board, new_depth, -beta, -alpha, true, ply + 1, thread_data,
                                  move, false);
            }
        }

        board.undo_move(state);

        if (stop_.load(std::memory_order_relaxed)) return score;

        if (score > best_score) {
            best_score = score;
            best_move = move;
        }
        if (score > alpha) {
            alpha = score;
        }
        bool improved = alpha > prev_alpha;
        if (alpha >= beta) {
            if (quiet) {
                update_killers(thread_data, ply, move);
                update_history(thread_data, move, depth * depth);
                if (prev_move != MOVE_NONE) {
                    thread_data.countermoves[static_cast<size_t>(history_index(prev_move))] = move;
                }
            }
            best_score = alpha;
            break;
        }
        if (quiet && !improved) {
            update_history(thread_data, move, -std::max(1, depth));
        }
    }

    int flag = TT_EXACT;
    if (best_score <= alpha_orig) flag = TT_UPPER;
    else if (best_score >= beta) flag = TT_LOWER;

    store_tt(board.zobrist_key(), best_move, depth, best_score, flag, ply, static_eval);
    return best_score;
}

int Search::quiescence(Board& board, int alpha, int beta, int ply, ThreadData& thread_data) {
    if (stop_.load(std::memory_order_relaxed)) return alpha;
    if (deadline_ && std::chrono::steady_clock::now() >= *deadline_) {
        stop_.store(true, std::memory_order_relaxed);
        return evaluate(board);
    }

    uint64_t visited = inc_node(thread_data.id);
    if (nodes_limit_ >= 0 && visited >= static_cast<uint64_t>(nodes_limit_)) {
        stop_.store(true, std::memory_order_relaxed);
        return evaluate(board);
    }
    int stand_pat = evaluate(board);
    if (stand_pat >= beta) return stand_pat;
    if (stand_pat > alpha) alpha = stand_pat;

    auto moves = board.generate_legal_moves();
    auto& capture_entries = thread_data.quiescence_captures;
    auto& quiet_checks = thread_data.quiescence_checks;
    capture_entries.clear();
    quiet_checks.clear();
    capture_entries.reserve(moves.size());
    quiet_checks.reserve(moves.size());

    for (Move move : moves) {
        bool is_capture = move_is_capture(move);
        bool is_promo = move_promo(move) != 0;
        if (is_capture || is_promo) {
            int see = static_exchange_eval(board, move);
            capture_entries.push_back({move, see});
        } else {
            quiet_checks.push_back(move);
        }
    }

    std::sort(capture_entries.begin(), capture_entries.end(), [](const auto& lhs, const auto& rhs) {
        if (lhs.see != rhs.see) return lhs.see > rhs.see;
        return lhs.move < rhs.move;
    });

    for (const auto& entry : capture_entries) {
        Move move = entry.move;
        int see = entry.see;
        Board::State state;
        bool applied = false;
        if (see < 0) {
            board.apply_move(move, state);
            applied = true;
            if (!board.side_to_move_in_check()) {
                board.undo_move(state);
                continue;
            }
        }
        if (!applied) {
            board.apply_move(move, state);
        }
        int score = -quiescence(board, -beta, -alpha, ply + 1, thread_data);
        board.undo_move(state);
        if (score >= beta) return score;
        if (score > alpha) alpha = score;
    }

    for (Move move : quiet_checks) {
        Board::State state;
        board.apply_move(move, state);
        if (!board.side_to_move_in_check()) {
            board.undo_move(state);
            continue;
        }
        int score = -quiescence(board, -beta, -alpha, ply + 1, thread_data);
        board.undo_move(state);
        if (score >= beta) return score;
        if (score > alpha) alpha = score;
    }
    return alpha;
}

bool Search::probe_tt(const Board& board, int depth, int alpha, int beta, Move& tt_move,
                      int& score, int ply, int& tt_depth, int& tt_flag, int& tt_eval) const {
    if (tt_.empty()) {
        tt_move = MOVE_NONE;
        tt_depth = -1;
        tt_flag = TT_EXACT;
        return false;
    }

    Move move = MOVE_NONE;
    int stored_depth = -1;
    int stored_flag = TT_EXACT;
    int stored_eval = tt_eval;
    uint64_t key = board.zobrist_key();
    bool usable = tt_.probe(key, depth, alpha, beta, ply, move, score, stored_depth, stored_flag,
                            stored_eval);
    tt_move = move;
    tt_depth = stored_depth;
    tt_flag = stored_flag;
    tt_eval = stored_eval;
    return usable;
}

void Search::store_tt(uint64_t key, Move best, int depth, int score, int flag, int ply, int eval) {
    if (tt_.empty()) return;
    tt_.store(key, best, depth, score, flag, ply, eval);
}

std::vector<Move> Search::order_moves(const Board& board, std::vector<Move>& moves, Move tt_move,
                                      int ply, const ThreadData& thread_data, Move prev_move) const {
    std::vector<std::pair<int, Move>> scored;
    scored.reserve(moves.size());
    Move counter = MOVE_NONE;
    if (prev_move != MOVE_NONE) {
        counter = thread_data.countermoves[static_cast<size_t>(history_index(prev_move))];
    }
    for (Move move : moves) {
        int score = 0;
        if (move == tt_move) {
            score = 1'000'000;
        } else if (move_is_capture(move)) {
            char captured = board.piece_on(move_to(move));
            if (move_is_enpassant(move)) captured = board.white_to_move() ? 'p' : 'P';
            char mover = board.piece_on(move_from(move));
            score = 500'000 + piece_value(captured) * 10 - piece_value(mover);
        } else if (move_promo(move) != 0) {
            score = 400'000 + move_promo(move) * 100;
        } else {
            if (ply < static_cast<int>(thread_data.killers.size())) {
                const auto& killers = thread_data.killers[ply];
                if (move == killers[0]) score = 300'000;
                else if (move == killers[1]) score = 299'000;
            }
            if (score == 0 && counter != MOVE_NONE && move == counter) {
                score = 298'500;
            }
            if (score == 0) {
                score = 200'000 + thread_data.history[static_cast<size_t>(history_index(move))];
            }
        }
        scored.emplace_back(score, move);
    }
    std::sort(scored.begin(), scored.end(), [](const auto& lhs, const auto& rhs) {
        return lhs.first > rhs.first;
    });
    std::vector<Move> ordered;
    ordered.reserve(scored.size());
    for (auto& [score, move] : scored) ordered.push_back(move);
    return ordered;
}

void Search::update_killers(ThreadData& thread_data, int ply, Move move) {
    if (ply >= static_cast<int>(thread_data.killers.size())) {
        thread_data.killers.resize(ply + 1, {MOVE_NONE, MOVE_NONE});
    }
    auto& killers = thread_data.killers[ply];
    if (killers[0] != move) {
        killers[1] = killers[0];
        killers[0] = move;
    }
}

void Search::update_history(ThreadData& thread_data, Move move, int delta) {
    int idx = history_index(move);
    auto& entry = thread_data.history[static_cast<size_t>(idx)];
    entry = std::clamp(entry + delta, kHistoryMin, kHistoryMax);
}

std::vector<Move> Search::extract_pv(const Board& board, Move best) const {
    std::vector<Move> pv;
    if (best == MOVE_NONE) return pv;
    pv.push_back(best);
    Board current = board;
    std::vector<Board::State> states;
    states.reserve(kMaxPly);
    Board::State state;
    current.apply_move(best, state);
    states.push_back(state);
    for (int depth = 1; depth < kMaxPly; ++depth) {
        uint64_t key = current.zobrist_key();
        Move next = tt_.probe_move(key);
        if (next == MOVE_NONE) break;
        if (std::find(pv.begin(), pv.end(), next) != pv.end()) break;
        pv.push_back(next);
        Board::State next_state;
        current.apply_move(next, next_state);
        states.push_back(next_state);
    }
    for (auto it = states.rbegin(); it != states.rend(); ++it) {
        current.undo_move(*it);
    }
    return pv;
}

int Search::evaluate(const Board& board) const {
    if (use_nnue_eval_ && nnue_eval_) {
        return nnue_eval_->eval_cp(board);
    }
    return eval::evaluate(board);
}

std::optional<int> Search::probe_syzygy(const Board& board, int depth,
                                        bool root_probe) const {
    if (!syzygy_config_.enabled || syzygy_config_.path.empty()) {
        return std::nullopt;
    }
    if (!root_probe && depth < syzygy_config_.probe_depth) {
        return std::nullopt;
    }
    if (syzygy_config_.probe_limit >= 0 &&
        syzygy::TB::pieceCount(board) > syzygy_config_.probe_limit) {
        return std::nullopt;
    }

    auto probe = syzygy::TB::probePosition(board, syzygy_config_, root_probe);
    if (!probe) return std::nullopt;
    tb_hits_.fetch_add(1, std::memory_order_relaxed);
    return tablebase_score(*probe, syzygy_config_);
}

} // namespace engine<|MERGE_RESOLUTION|>--- conflicted
+++ resolved
@@ -1061,11 +1061,11 @@
                         std::chrono::duration_cast<std::chrono::milliseconds>(
                             std::chrono::steady_clock::now() - start)
                             .count());
-<<<<<<< HEAD
+codex/expand-engine-search-info-for-hashfull
                     info.hashfull = tt_.empty() ? -1 : tt_.hashfull();
-=======
+
                     info.tbhits = tb_hits_.load(std::memory_order_relaxed);
->>>>>>> 06ad7ae2
+ main
                     info.pv = extract_pv(board, best_move);
                     info_callback_(info);
                 }
