#pragma once
#include "engine/syzygy/syzygy.hpp"
#include "engine/types.hpp"
#include "engine/util/time.hpp"
#include <array>
#include <atomic>
#include <cstdint>
#include <chrono>
#include <condition_variable>
#include <deque>
#include <functional>
#include <optional>
#include <shared_mutex>
#include <string>
#include <thread>
#include <vector>
#include <mutex>

#include "tt.h"

namespace engine {
class Board;
namespace nnue {
class Evaluator;
}

class Search {
public:
    struct Result {
        Move bestmove = MOVE_NONE;
        int depth = 0;
        int score = 0;
        uint64_t nodes = 0;
        int time_ms = 0;
        bool is_mate = false;
        std::vector<Move> pv;
    };

    struct Info {
        int depth = 0;
        int score = 0;
        uint64_t nodes = 0;
        int time_ms = 0;
<<<<<<< HEAD
        int hashfull = -1;
=======
        uint64_t tbhits = 0;
>>>>>>> 06ad7ae2
        std::vector<Move> pv;
    };

    Search();
    Result find_bestmove(Board& b, const Limits& lim);
    void set_info_callback(std::function<void(const Info&)> cb);
    void set_threads(int threads);
    void set_hash(int megabytes);
    void stop();
    void set_syzygy_config(syzygy::TBConfig config);
    void set_numa_offset(int offset);
    void set_ponder(bool enable);
    void set_multi_pv(int multi_pv);
    void set_move_overhead(int overhead_ms);
    void set_time_config(time::TimeConfig config);
    void set_eval_file(std::string path);
    void set_eval_file_small(std::string path);
    void set_nnue_evaluator(const nnue::Evaluator* evaluator);
    void set_use_nnue(bool enable);
    void set_show_wdl(bool enable);
    void set_chess960(bool enable);
    void set_contempt(int value);

private:
    struct ThreadData {
        ThreadData();
        void reset();

        static constexpr int kMaxPly = 128;

        struct QuiescenceCapture {
            Move move = MOVE_NONE;
            int see = 0;
        };

        std::vector<std::array<Move, 2>> killers;
        std::array<int, 64 * 64> history{};
        std::array<Move, 64 * 64> countermoves{};
        std::vector<QuiescenceCapture> quiescence_captures;
        std::vector<Move> quiescence_checks;
        size_t id = 0;
    };
    struct AdaptiveTuning {
        void reset();
        void prepare(int threads, int64_t target_time_ms);
        void begin_iteration(uint64_t nodes,
                             std::chrono::steady_clock::time_point start_time);
        void end_iteration(uint64_t nodes,
                           std::chrono::steady_clock::time_point end_time);

        int futility_margin(int depth) const;
        int reverse_futility_margin() const;
        int razoring_margin() const;
        int late_move_limit(int depth, int move_overhead_ms, int history_score,
                            int move_count) const;
        int beta_margin(int depth) const;
        int probcut_margin() const;
        int singular_margin_scale() const;
        int singular_reduction_base() const;
        int null_move_base_reduction() const;
        int null_move_max_reduction() const;
        int null_move_depth_divisor() const;
        double lmr_scale() const;

    private:
        void apply_scaling();

        std::array<int, 4> futility_margins_{};
        std::array<int, 7> late_move_limits_{};
        std::array<int, 7> beta_margins_{};
        int probcut_margin_ = 0;
        int singular_margin_scale_ = 0;
        int singular_reduction_base_ = 0;
        int null_move_base_reduction_ = 0;
        int null_move_max_reduction_ = 0;
        int null_move_depth_divisor_ = 4;
        int reverse_futility_margin_ = 0;
        int razoring_margin_ = 0;
        double lmr_scale_ = 1.0;

        int threads_ = 1;
        int64_t target_time_ms_ = -1;
        bool has_baseline_speed_ = false;
        double baseline_nodes_per_ms_ = 1.0;
        double speed_ema_ = 1.0;
        uint64_t iteration_nodes_start_ = 0;
        std::chrono::steady_clock::time_point iteration_start_{};
    };

    Result search_position(Board& board, const Limits& lim);
    int negamax(Board& board, int depth, int alpha, int beta, bool pv_node, int ply,
                ThreadData& thread_data, Move prev_move, bool in_iid = false);
    int quiescence(Board& board, int alpha, int beta, int ply, ThreadData& thread_data);
    void store_tt(uint64_t key, Move best, int depth, int score, int flag, int ply,
                  int eval);
    bool probe_tt(const Board& board, int depth, int alpha, int beta, Move& tt_move,
                  int& score, int ply, int& tt_depth, int& tt_flag, int& tt_eval) const;
    std::vector<Move> order_moves(const Board& board, std::vector<Move>& moves,
                                  Move tt_move, int ply, const ThreadData& thread_data,
                                  Move prev_move) const;
    void update_killers(ThreadData& thread_data, int ply, Move move);
    void update_history(ThreadData& thread_data, Move move, int delta);
    std::vector<Move> extract_pv(const Board& board, Move best) const;
    int evaluate(const Board& board) const;
    std::optional<int> probe_syzygy(const Board& board, int depth,
                                    bool root_probe) const;

    TranspositionTable tt_;
    std::atomic<bool> stop_;
    mutable std::atomic<uint64_t> tb_hits_{0};
    std::vector<ThreadData> thread_data_pool_;
    uint64_t thread_data_position_key_ = 0;
    size_t thread_data_thread_count_ = 0;
    bool thread_data_initialized_ = false;
    int threads_ = 1;
    void start_worker_threads(size_t thread_count);
    void stop_worker_threads();
    void submit_task(std::function<void(ThreadData&)> task);
    bool run_available_task(ThreadData& main_td);
    void wait_for_all_tasks(ThreadData& main_td);
    void worker_loop(size_t index);
    std::vector<std::thread> worker_threads_;
    std::deque<std::function<void(ThreadData&)>> task_queue_;
    std::mutex task_mutex_;
    std::condition_variable task_cv_;
    std::condition_variable task_done_cv_;
    std::atomic<bool> pool_stop_{false};
    std::atomic<size_t> pending_tasks_{0};
    syzygy::TBConfig syzygy_config_{};
    int numa_offset_ = 0;
    bool ponder_ = false;
    int multi_pv_ = 1;
    int move_overhead_ms_ = 50;
    time::TimeConfig time_config_{};
    std::string eval_file_ = "nn-1c0000000000.nnue";
    std::string eval_file_small_ = "nn-37f18f62d772.nnue";
    std::optional<std::chrono::steady_clock::time_point> deadline_;
    const nnue::Evaluator* nnue_eval_ = nullptr;
    bool use_nnue_eval_ = false;
    int64_t target_time_ms_ = -1;
    int64_t nodes_limit_ = -1;
    std::chrono::steady_clock::time_point search_start_;
    std::function<void(const Info&)> info_callback_;
    AdaptiveTuning tuning_;
    bool show_wdl_ = true;
    bool chess960_ = false;
    int contempt_ = 0;
};

} // namespace engine<|MERGE_RESOLUTION|>--- conflicted
+++ resolved
@@ -41,11 +41,11 @@
         int score = 0;
         uint64_t nodes = 0;
         int time_ms = 0;
-<<<<<<< HEAD
+ codex/expand-engine-search-info-for-hashfull
         int hashfull = -1;
-=======
+
         uint64_t tbhits = 0;
->>>>>>> 06ad7ae2
+ main
         std::vector<Move> pv;
     };
 
